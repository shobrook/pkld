# Standard library
import os
import time
import threading
from pathlib import Path
from shutil import rmtree
from pickle import UnpicklingError
from typing import Literal, Optional

# Third-party
from filelock import FileLock

# Local
try:
    from marinate.utils import (
        get_cache_fp,
        get_cached_output,
        cache_output,
        get_logger,
        get_parent_dir,
        get_parent_file,
    )
except ImportError:
    from utils import (
        get_cache_fp,
        get_cached_output,
        cache_output,
        get_logger,
        get_parent_dir,
        get_parent_file,
    )


CACHE_DIR = ".picklejar"
GLOBAL_CACHE_DIR = None


######
# MAIN
######


def set_cache_dir(cache_dir: str):
    global GLOBAL_CACHE_DIR
    GLOBAL_CACHE_DIR = cache_dir


def marinate(
    func=None,
    cache_fp: Optional[str] = None,
    cache_dir: Optional[str] = None,
    overwrite: bool = False,
    store: Literal["disk", "memory"] = "disk",
    verbose: bool = False,
    branch_factor: int = 0,
):
    print_log = get_logger(verbose)
    memory_cache = {}
    cache_lock = threading.Lock()

    def decorator(f: callable):
        def decorated(*args, **kwargs) -> any:
            start = time.time()

            if store == "memory":
<<<<<<< HEAD
                # Use file path as cache key
                cache_key = (f.__name__ + '_' +
                             get_cache_fp(f, args, kwargs=kwargs).name)
=======
                cache_key = f.__name__
                cache_subkey = get_cache_fp(f, args, kwargs=kwargs).stem
>>>>>>> dad19dbd

                # Cached output exists, use it
                with cache_lock:
                    if cache_key in memory_cache:
                        if cache_subkey in memory_cache[cache_key]:
                            output = memory_cache[cache_key][cache_subkey]
                            duration = time.time() - start
                            print_log(
                                f"{f.__name__}: Used output cached in-memory (took {duration:.2f}s)"
                            )
                            return output

                # Execute function (outside lock to prevent blocking)
                output = f(*args, **kwargs)

                # Cache the output
                with cache_lock:
                    memory_cache[cache_key] = output
                    duration = time.time() - start
                    print_log(
                        f"{f.__name__}: Executed and cached output in-memory (took {duration:.2f}s)"
                    )

                return output
            elif store == "disk":
                # Build full file path for cached output
                fn_dir = get_parent_dir(f)
                full_cache_dir = Path(
                    cache_dir or GLOBAL_CACHE_DIR or fn_dir / CACHE_DIR
                )
                full_cache_fp = Path(
                    cache_fp
                    or get_cache_fp(f, args, kwargs=kwargs, branch_factor=branch_factor)
                )
                full_cache_fp = full_cache_dir / full_cache_fp

                lock_fp = str(full_cache_fp) + ".lock"
                lock = FileLock(lock_fp)

                with lock:
                    # Cached output exists, use it
                    if os.path.isfile(full_cache_fp) and not overwrite:
                        try:
                            output = get_cached_output(full_cache_fp)
                            duration = time.time() - start
                            print_log(
                                f"{f.__name__}: Using output cached in {full_cache_fp} (took {duration:.2f}s)"
                            )
                            return output
                        except (UnpicklingError, MemoryError, EOFError) as e:
                            print_log(
                                f"{f.__name__}: Failed to retrieve cached output. Re-executing function."
                            )

                    # Create cache directory if it doesn't exist
                    full_cache_fp.parent.mkdir(parents=True, exist_ok=True)

                    # Execute function and cache output
                    output = f(*args, **kwargs)
                    cache_output(output, full_cache_fp)
                    duration = time.time() - start
                    print_log(
                        f"{f.__name__}: Executed and cached output in {full_cache_fp} (took {duration:.2f}s)"
                    )

                return output

            raise ValueError("Invalid value for `store`. Must be 'disk' or 'memory'.")

        def clear_cache():
            nonlocal memory_cache
            start = time.time()

            if store == "memory":
                with cache_lock:
                    if f.__name__ in memory_cache:
                        del memory_cache[f.__name__]
                        duration = time.time() - start
                        print_log(
                            f"{f.__name__}: Cleared in-memory cache (took {duration:.2f}s)"
                        )
            elif store == "disk":
                fn_file = get_parent_file(f).stem
                fn_dir = get_parent_dir(f)
                fn_cache = Path(cache_dir or GLOBAL_CACHE_DIR or fn_dir / CACHE_DIR)
                fn_cache /= Path(fn_file) / Path(f.__name__)

                lock_fp = str(fn_cache) + "/.lock"
                lock = FileLock(lock_fp)

                # Delete the fn_cache directory
                with lock:
                    if fn_cache.exists() and fn_cache.is_dir():
                        rmtree(fn_cache)
                        duration = time.time() - start
                        print_log(
                            f"{f.__name__}: Cleared disk cache (took {duration:.2f}s)"
                        )

        decorated.clear = clear_cache
        return decorated

    if not func:
        return decorator

    return decorator(func)<|MERGE_RESOLUTION|>--- conflicted
+++ resolved
@@ -1,14 +1,8 @@
 # Standard library
 import os
-import time
-import threading
 from pathlib import Path
-from shutil import rmtree
 from pickle import UnpicklingError
 from typing import Literal, Optional
-
-# Third-party
-from filelock import FileLock
 
 # Local
 try:
@@ -18,7 +12,6 @@
         cache_output,
         get_logger,
         get_parent_dir,
-        get_parent_file,
     )
 except ImportError:
     from utils import (
@@ -27,7 +20,6 @@
         cache_output,
         get_logger,
         get_parent_dir,
-        get_parent_file,
     )
 
 
@@ -46,53 +38,31 @@
 
 
 def marinate(
-    func=None,
     cache_fp: Optional[str] = None,
     cache_dir: Optional[str] = None,
     overwrite: bool = False,
     store: Literal["disk", "memory"] = "disk",
     verbose: bool = False,
-    branch_factor: int = 0,
+    branch_factor: int = 100,
 ):
     print_log = get_logger(verbose)
     memory_cache = {}
-    cache_lock = threading.Lock()
 
     def decorator(f: callable):
         def decorated(*args, **kwargs) -> any:
-            start = time.time()
-
             if store == "memory":
-<<<<<<< HEAD
                 # Use file path as cache key
-                cache_key = (f.__name__ + '_' +
-                             get_cache_fp(f, args, kwargs=kwargs).name)
-=======
-                cache_key = f.__name__
-                cache_subkey = get_cache_fp(f, args, kwargs=kwargs).stem
->>>>>>> dad19dbd
+                cache_key = get_cache_fp(f, args, kwargs=kwargs).name
 
                 # Cached output exists, use it
-                with cache_lock:
-                    if cache_key in memory_cache:
-                        if cache_subkey in memory_cache[cache_key]:
-                            output = memory_cache[cache_key][cache_subkey]
-                            duration = time.time() - start
-                            print_log(
-                                f"{f.__name__}: Used output cached in-memory (took {duration:.2f}s)"
-                            )
-                            return output
+                if cache_key in memory_cache:
+                    print_log(f"{f.__name__}: Using output cached in-memory")
+                    return memory_cache[cache_key]
 
-                # Execute function (outside lock to prevent blocking)
+                # Execute function and cache output
                 output = f(*args, **kwargs)
-
-                # Cache the output
-                with cache_lock:
-                    memory_cache[cache_key] = output
-                    duration = time.time() - start
-                    print_log(
-                        f"{f.__name__}: Executed and cached output in-memory (took {duration:.2f}s)"
-                    )
+                memory_cache[cache_key] = output
+                print_log(f"{f.__name__}: Cached output in-memory")
 
                 return output
             elif store == "disk":
@@ -107,73 +77,32 @@
                 )
                 full_cache_fp = full_cache_dir / full_cache_fp
 
-                lock_fp = str(full_cache_fp) + ".lock"
-                lock = FileLock(lock_fp)
+                # Cached output exists, use it
+                if os.path.isfile(full_cache_fp) and not overwrite:
+                    try:
+                        print_log(
+                            f"{f.__name__}: Using output cached in {full_cache_fp}"
+                        )
+                        return get_cached_output(full_cache_fp)
+                    except (UnpicklingError, MemoryError, EOFError) as e:
+                        print_log(
+                            f"\tFailed to retrieve cached output. Re-executing function."
+                        )
 
-                with lock:
-                    # Cached output exists, use it
-                    if os.path.isfile(full_cache_fp) and not overwrite:
-                        try:
-                            output = get_cached_output(full_cache_fp)
-                            duration = time.time() - start
-                            print_log(
-                                f"{f.__name__}: Using output cached in {full_cache_fp} (took {duration:.2f}s)"
-                            )
-                            return output
-                        except (UnpicklingError, MemoryError, EOFError) as e:
-                            print_log(
-                                f"{f.__name__}: Failed to retrieve cached output. Re-executing function."
-                            )
+                # Create cache directory if it doesn't exist
+                full_cache_fp.parent.mkdir(parents=True, exist_ok=True)
 
-                    # Create cache directory if it doesn't exist
-                    full_cache_fp.parent.mkdir(parents=True, exist_ok=True)
-
-                    # Execute function and cache output
-                    output = f(*args, **kwargs)
-                    cache_output(output, full_cache_fp)
-                    duration = time.time() - start
-                    print_log(
-                        f"{f.__name__}: Executed and cached output in {full_cache_fp} (took {duration:.2f}s)"
-                    )
+                # Execute function and cache output
+                output = f(*args, **kwargs)
+                cache_output(output, full_cache_fp)
+                print_log(f"{f.__name__}: Cached output in {full_cache_fp}")
 
                 return output
+            else:
+                raise ValueError(
+                    "Invalid value for `store`. Must be 'disk' or 'memory'."
+                )
 
-            raise ValueError("Invalid value for `store`. Must be 'disk' or 'memory'.")
-
-        def clear_cache():
-            nonlocal memory_cache
-            start = time.time()
-
-            if store == "memory":
-                with cache_lock:
-                    if f.__name__ in memory_cache:
-                        del memory_cache[f.__name__]
-                        duration = time.time() - start
-                        print_log(
-                            f"{f.__name__}: Cleared in-memory cache (took {duration:.2f}s)"
-                        )
-            elif store == "disk":
-                fn_file = get_parent_file(f).stem
-                fn_dir = get_parent_dir(f)
-                fn_cache = Path(cache_dir or GLOBAL_CACHE_DIR or fn_dir / CACHE_DIR)
-                fn_cache /= Path(fn_file) / Path(f.__name__)
-
-                lock_fp = str(fn_cache) + "/.lock"
-                lock = FileLock(lock_fp)
-
-                # Delete the fn_cache directory
-                with lock:
-                    if fn_cache.exists() and fn_cache.is_dir():
-                        rmtree(fn_cache)
-                        duration = time.time() - start
-                        print_log(
-                            f"{f.__name__}: Cleared disk cache (took {duration:.2f}s)"
-                        )
-
-        decorated.clear = clear_cache
         return decorated
 
-    if not func:
-        return decorator
-
-    return decorator(func)+    return decorator